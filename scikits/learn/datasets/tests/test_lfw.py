"""This test for the LFW require medium-size data dowloading and processing

If the data has not been already downloaded by runnning the examples,
the tests won't run (skipped).

If the test are run, the first execution will be long (typically a bit
more than a couple of minutes) but as the dataset loader is leveraging
joblib, successive runs will be fast (less than 200ms).
"""

import random
import os
import shutil
import tempfile
import numpy as np
try:
<<<<<<< HEAD
    try:
        from scipy.misc import imsave
    except ImportError:
        from scipy.misc.pilutil import imsave
=======
    from scipy.misc import imsave
>>>>>>> 30570739
except ImportError:
    imsave = None

from scikits.learn.datasets import load_lfw_pairs
from scikits.learn.datasets import load_lfw_people
from scikits.learn.datasets import get_data_home

from numpy.testing import assert_array_equal
from numpy.testing import assert_equal
from nose import SkipTest
from nose.tools import raises


SCIKIT_LEARN_DATA = tempfile.mkdtemp(prefix="scikit_learn_lfw_test_")
SCIKIT_LEARN_EMPTY_DATA = tempfile.mkdtemp(prefix="scikit_learn_empty_test_")

LFW_HOME = os.path.join(SCIKIT_LEARN_DATA, 'lfw_home')
FAKE_NAMES = [
    'Abdelatif_Smith',
    'Abhati_Kepler',
    'Camara_Alvaro',
    'Chen_Dupont',
    'John_Lee',
    'Lin_Bauman',
    'Onur_Lopez',
]


def setup_module():
    """Test fixture run once and common to all tests of this module"""
    if imsave is None:
        raise SkipTest

    if not os.path.exists(LFW_HOME):
        os.makedirs(LFW_HOME)

    rng = random.Random(42)
    np_rng = np.random.RandomState(42)

    # generate some random jpeg files for each person
    counts = {}
    for name in FAKE_NAMES:
        folder_name = os.path.join(LFW_HOME, 'lfw_funneled', name)
        if not os.path.exists(folder_name):
            os.makedirs(folder_name)

        n_faces = np_rng.randint(1, 5)
        counts[name] = n_faces
        for i in range(n_faces):
            file_path = os.path.join(folder_name, name + '_%04d.jpg' % i)
            uniface = np_rng.randint(0, 255, size=(250, 250, 3))
            try:
                imsave(file_path, uniface)
            except ImportError:
                # PIL is not properly installed, skip those tests
                raise SkipTest

    # add some random file pollution to test robustness
    f = open(os.path.join(LFW_HOME, 'lfw_funneled', '.test.swp'), 'wb')
    f.write('Text file to be ignored by the dataset loader.')
    f.close()

    # generate some pairing metadata files using the same format as LFW
    f = open(os.path.join(LFW_HOME, 'pairsDevTrain.txt'), 'wb')
    f.write("10\n")
    more_than_two = [name for name, count in counts.iteritems()
                     if count >= 2]
    for i in range(5):
        name = rng.choice(more_than_two)
        first, second = rng.sample(range(counts[name]), 2)
        f.write('%s\t%d\t%d\n' % (name, first, second))

    for i in range(5):
        first_name, second_name = rng.sample(FAKE_NAMES, 2)
        first_index = rng.choice(range(counts[first_name]))
        second_index = rng.choice(range(counts[second_name]))
        f.write('%s\t%d\t%s\t%d\n' % (first_name, first_index,
                                      second_name, second_index))
    f.close()

    f = open(os.path.join(LFW_HOME, 'pairsDevTest.txt'), 'wb')
    f.write("Fake place holder that won't be tested")
    f.close()

    f = open(os.path.join(LFW_HOME, 'pairs.txt'), 'wb')
    f.write("Fake place holder that won't be tested")
    f.close()


def teardown_module():
    """Test fixture (clean up) run once after all tests of this module"""
    if os.path.isdir(SCIKIT_LEARN_DATA):
        shutil.rmtree(SCIKIT_LEARN_DATA)
    if os.path.isdir(SCIKIT_LEARN_EMPTY_DATA):
        shutil.rmtree(SCIKIT_LEARN_EMPTY_DATA)


@raises(IOError)
def test_load_empty_lfw_people():
    lfw_people = load_lfw_people(data_home=SCIKIT_LEARN_EMPTY_DATA)


def test_load_fake_lfw_people():
    lfw_people = load_lfw_people(data_home=SCIKIT_LEARN_DATA,
                                 min_faces_per_person=3)

    # The data is croped around the center as a rectangular bounding box
    # arounthe the face. Colors are converted to gray levels:
    assert_equal(lfw_people.data.shape, (10, 62, 47))

    # the target is array of person integer ids
    assert_array_equal(lfw_people.target, [2, 0, 1, 0, 2, 0, 2, 1, 1, 2])

    # names of the persons can be found using the target_names array
    expected_classes = ['Abdelatif Smith', 'Abhati Kepler', 'Onur Lopez']
    assert_array_equal(lfw_people.target_names, expected_classes)

    # It is possible to ask for the original data without any croping or color
    # conversion
    lfw_people = load_lfw_people(data_home=SCIKIT_LEARN_DATA,
                                 min_faces_per_person=3,
                                 resize=None, slice_=None, color=True)
    assert_equal(lfw_people.data.shape, (10, 250, 250, 3))

    # the ids and class names are the same as previously
    assert_array_equal(lfw_people.target, [2, 0, 1, 0, 2, 0, 2, 1, 1, 2])
    assert_array_equal(lfw_people.target_names, expected_classes)


@raises(ValueError)
def test_load_fake_lfw_people_too_restrictive():
    load_lfw_people(data_home=SCIKIT_LEARN_DATA, min_faces_per_person=100)


@raises(IOError)
def test_load_empty_lfw_pairs():
    lfw_people = load_lfw_pairs(data_home=SCIKIT_LEARN_EMPTY_DATA)


def test_load_fake_lfw_pairs():
    lfw_pairs_train = load_lfw_pairs(data_home=SCIKIT_LEARN_DATA)

    # The data is croped around the center as a rectangular bounding box
    # arounthe the face. Colors are converted to gray levels:
    assert_equal(lfw_pairs_train.data.shape, (10, 2, 62, 47))

    # the target is whether the person is the same or not
    assert_array_equal(lfw_pairs_train.target, [1, 1, 1, 1, 1, 0, 0, 0, 0, 0])

    # names of the persons can be found using the target_names array
    expected_classes = ['Different persons', 'Same person']
    assert_array_equal(lfw_pairs_train.target_names, expected_classes)

    # It is possible to ask for the original data without any croping or color
    # conversion
    lfw_pairs_train = load_lfw_pairs(data_home=SCIKIT_LEARN_DATA,
                                     resize=None, slice_=None, color=True)
    assert_equal(lfw_pairs_train.data.shape, (10, 2, 250, 250, 3))

    # the ids and class names are the same as previously
    assert_array_equal(lfw_pairs_train.target, [1, 1, 1, 1, 1, 0, 0, 0, 0, 0])
    assert_array_equal(lfw_pairs_train.target_names, expected_classes)


def test_load_lfw_people():
    if not os.path.exists(os.path.join(get_data_home(), 'lfw_home')):
        # skip this test is the data has not already been previously
        # downloaded to avoid having tests rely on the availability of a
        # fast internet connection

        # to download the data, run the face recognition / verification
        # examples or call fetch_lfw_people function from an interactive shell
        # for instance
        raise SkipTest

    lfw_people = load_lfw_people(min_faces_per_person=100)

    # only 5 person have more than 100 pictures each in the dataset
    top_classes = ['Colin Powell', 'Donald Rumsfeld', 'George W Bush',
                   'Gerhard Schroeder', 'Tony Blair']
    assert_array_equal(lfw_people.target_names, top_classes)

    # default slice is a rectangular shape around the face, removing
    # most of the background
    assert_equal(lfw_people.data.shape, (1140, 62, 47))

    # person ids have been shuffled to avoid having the photo ordered by
    # alphabetical ordering as in the default tarball layout
    assert_equal(lfw_people.target.shape, (1140,))
    assert_array_equal(lfw_people.target[:5], [2, 3, 1, 4, 1])

    # it is possible to slice the data in different ways and to resize the
    # outpout without changing the width / heigh ratio
    lfw_people = load_lfw_people(min_faces_per_person=100,
                                 slice_=(slice(50, 200), slice(50, 200)),
                                 resize=0.1)
    assert_equal(lfw_people.data.shape, (1140, 15, 15))

    # it is also possible to load the color version of the data, in that
    # case the color channels are stored in the last dimension of the data
    lfw_people = load_lfw_people(min_faces_per_person=100, color=True)
    assert_equal(lfw_people.data.shape, (1140, 62, 47, 3))


def test_load_lfw_pairs():
    if not os.path.exists(os.path.join(get_data_home(), 'lfw_home')):
        raise SkipTest

    lfw_pairs_train = load_lfw_pairs(subset='train')

    # this dataset is used for training supervised face verification models,
    # this is a binary classification task
    top_classes = ['Different persons', 'Same person']
    assert_array_equal(lfw_pairs_train.target_names, top_classes)

    # default slice is a rectangular shape around the face, removing
    # most of the background, for each of the 2 face pictures
    assert_equal(lfw_pairs_train.data.shape, (2200, 2, 62, 47))

    # the ordering is respecting the metadata text file of the official LFW
    # tasks
    assert_equal(lfw_pairs_train.target.shape, (2200,))
    assert_array_equal(lfw_pairs_train.target[:5], [1, 1, 1, 1, 1])
    assert_array_equal(lfw_pairs_train.target[-5:], [0, 0, 0, 0, 0])

    # as for the people loader it is also possible to load the color channels
    # in the last dimension
    lfw_pairs_train = load_lfw_pairs(subset='train', color=True)
    assert_equal(lfw_pairs_train.data.shape, (2200, 2, 62, 47, 3))

    # the data also has a test development set and a 10-fold CV dataset for
    # final evaluation
    lfw_pairs_test = load_lfw_pairs(subset='test')
    assert_equal(lfw_pairs_test.data.shape, (1000, 2, 62, 47))

    lfw_pairs_10_folds = load_lfw_pairs(subset='10_folds')
    assert_equal(lfw_pairs_10_folds.data.shape, (6000, 2, 62, 47))<|MERGE_RESOLUTION|>--- conflicted
+++ resolved
@@ -14,14 +14,10 @@
 import tempfile
 import numpy as np
 try:
-<<<<<<< HEAD
     try:
         from scipy.misc import imsave
     except ImportError:
         from scipy.misc.pilutil import imsave
-=======
-    from scipy.misc import imsave
->>>>>>> 30570739
 except ImportError:
     imsave = None
 
